--- conflicted
+++ resolved
@@ -39,18 +39,7 @@
         kwargs = get_params(locals())
 
         # Set the name to a standard
-<<<<<<< HEAD
         bucket_name = gen_name(scope, id, globalize=True, all_lower=True, clean_string=True)
-=======
-        bucket_name = gen_name(scope, id).lower().replace("_", "-")
-        stack = Stack.of(scope)
-        if isinstance(stack, AlabStack):
-            if stack.stage is not None:
-                bucket_name += "-" + stack.stage
-            if stack.stage != "PROD":
-                bucket_name += "-" + stack.user
-            bucket_name = bucket_name.lower()
->>>>>>> 004585ca
 
         kwargs.setdefault("bucket_name", bucket_name)
         remove_params(kwargs, ["env_var_name", "readers", "writers", "readers_writers"])
